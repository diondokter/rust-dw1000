//! Configuration structs for sending and receiving
//!
//! This module houses the datastructures that control how frames are transmitted and received.
//! The configs are passed to the send and receive functions.

use crate::Error;
use embedded_hal::{blocking::spi, digital::v2::OutputPin};
use num_enum::TryFromPrimitive;
use serde::{Deserialize, Serialize};

#[derive(Copy, Clone, Debug, Eq, PartialEq, Serialize, Deserialize)]
/// Transmit configuration
pub struct TxConfig {
    /// Sets the bitrate of the transmission.
    pub bitrate: BitRate,
    /// Sets the ranging bit in the transmitted frame.
    /// This has no effect on the capabilities of the DW1000.
    pub ranging_enable: bool,
    /// Sets the PRF value of the transmission.
    pub pulse_repetition_frequency: PulseRepetitionFrequency,
    /// The length of the preamble.
    pub preamble_length: PreambleLength,
    /// The channel that the DW1000 will transmit at.
    pub channel: UwbChannel,
    /// The SFD sequence that is used to transmit a frame.
    pub sfd_sequence: SfdSequence,
    /// When true, a CRC will be appended to the message
    pub append_crc: bool,
}

impl Default for TxConfig {
    fn default() -> Self {
        TxConfig {
            bitrate: Default::default(),
            ranging_enable: false,
            pulse_repetition_frequency: Default::default(),
            preamble_length: Default::default(),
            channel: Default::default(),
            sfd_sequence: Default::default(),
            append_crc: true,
        }
    }
}

#[derive(Copy, Clone, Debug, Eq, PartialEq, Serialize, Deserialize)]
/// Receive configuration
pub struct RxConfig {
    /// The bitrate that will be used for reception.
    pub bitrate: BitRate,
    /// Enable frame filtering
    ///
    /// If true, only frames directly addressed to this node and broadcasts will
    /// be received.
    ///
    /// Defaults to `true`.
    pub frame_filtering: bool,
    /// Sets the PRF value of the reception
    pub pulse_repetition_frequency: PulseRepetitionFrequency,
    /// The expected preamble length.
    ///
    /// This affects the chosen PAC size.
    /// This should be the same as the preamble length that is used to send the messages.
    /// It is not a filter, though, so other preamble lengths may still be received.
    pub expected_preamble_length: PreambleLength,
    /// The channel that the DW1000 will listen at.
    pub channel: UwbChannel,
    /// The type of SFD sequence that will be scanned for.
    pub sfd_sequence: SfdSequence,
    /// When true, a CRC will be expected to be appended to the message
    pub append_crc: bool,
}

impl Default for RxConfig {
    fn default() -> Self {
        Self {
            bitrate: Default::default(),
            frame_filtering: true,
            pulse_repetition_frequency: Default::default(),
            expected_preamble_length: Default::default(),
            channel: Default::default(),
            sfd_sequence: Default::default(),
            append_crc: true,
        }
    }
}

#[derive(Copy, Clone, Debug, Eq, PartialEq, Serialize, Deserialize, TryFromPrimitive)]
#[repr(u8)]
/// The bitrate at which a message is transmitted
pub enum BitRate {
    /// 110 kilobits per second.
    /// This is an unofficial extension from decawave.
    Kbps110 = 0b00,
    /// 850 kilobits per second.
    Kbps850 = 0b01,
    /// 6.8 megabits per second.
    Kbps6800 = 0b10,
}

impl Default for BitRate {
    fn default() -> Self {
        BitRate::Kbps6800
    }
}

impl BitRate {
    /// Gets the recommended drx_tune0b value for the bitrate and sfd.
    pub fn get_recommended_drx_tune0b(&self, sfd_sequence: SfdSequence) -> u16 {
        // Values are taken from Table 30 of the DW1000 User Manual.
        match (self, sfd_sequence) {
            (BitRate::Kbps110, SfdSequence::IEEE) => 0x000A,
            (BitRate::Kbps110, _) => 0x0016,
            (BitRate::Kbps850, SfdSequence::IEEE) => 0x0001,
            (BitRate::Kbps850, _) => 0x0006,
            (BitRate::Kbps6800, SfdSequence::IEEE) => 0x0001,
            (BitRate::Kbps6800, _) => 0x0002,
        }
    }
}

#[derive(Copy, Clone, Debug, Eq, PartialEq, Serialize, Deserialize, TryFromPrimitive)]
#[repr(u8)]
/// The PRF value
pub enum PulseRepetitionFrequency {
    /// 16 megahertz
    Mhz16 = 0b01,
    /// 64 megahertz
    Mhz64 = 0b10,
}

impl Default for PulseRepetitionFrequency {
    fn default() -> Self {
        PulseRepetitionFrequency::Mhz16
    }
}

impl PulseRepetitionFrequency {
    /// Gets the recommended value for the drx_tune1a register based on the PRF
    pub fn get_recommended_drx_tune1a(&self) -> u16 {
        // Values taken from Table 31 of the DW1000 User Manual.
        match self {
            PulseRepetitionFrequency::Mhz16 => 0x0087,
            PulseRepetitionFrequency::Mhz64 => 0x008D,
        }
    }

    /// Gets the recommended value for the drx_tune2 register based on the PRF and PAC size
    pub fn get_recommended_drx_tune2<SPI, CS>(&self, pac_size: u8) -> Result<u32, Error<SPI, CS>>
    where
        SPI: spi::Transfer<u8> + spi::Write<u8>,
        CS: OutputPin,
    {
        // Values taken from Table 33 of the DW1000 User Manual.
        match (self, pac_size) {
            (PulseRepetitionFrequency::Mhz16, 8) => Ok(0x311A002D),
            (PulseRepetitionFrequency::Mhz64, 8) => Ok(0x313B006B),
            (PulseRepetitionFrequency::Mhz16, 16) => Ok(0x331A0052),
            (PulseRepetitionFrequency::Mhz64, 16) => Ok(0x333B00BE),
            (PulseRepetitionFrequency::Mhz16, 32) => Ok(0x351A009A),
            (PulseRepetitionFrequency::Mhz64, 32) => Ok(0x353B015E),
            (PulseRepetitionFrequency::Mhz16, 64) => Ok(0x371A011D),
            (PulseRepetitionFrequency::Mhz64, 64) => Ok(0x373B0296),
            // The PAC size is something we didn't expect
            _ => Err(Error::InvalidConfiguration),
        }
    }

    /// Get the recommended value for the lde_cfg2 register
    pub fn get_recommended_lde_cfg2(&self) -> u16 {
        // Values taken from from the user manual (found at the register description)
        match self {
            PulseRepetitionFrequency::Mhz16 => 0x1607,
            PulseRepetitionFrequency::Mhz64 => 0x0607,
        }
    }
}

#[derive(Copy, Clone, Debug, Eq, PartialEq, Serialize, Deserialize, TryFromPrimitive)]
#[repr(u8)]
/// An enum that specifies the length of the preamble.
///
/// Longer preambles improve the reception quality and thus range.
/// This comes at the cost of longer transmission times and thus power consumption and bandwidth use.
///
/// For the bit pattern, see table 16 in the user manual. Two bits TXPSR,then two bits PE.
pub enum PreambleLength {
    /// 64 symbols of preamble.
    /// Only supported at Bitrate::Kbps6800.
    Symbols64 = 0b0100,
    /// 128 symbols of preamble.
    /// Only supported at Bitrate::Kbps850 & Bitrate::Kbps6800.
    /// Unofficial extension from decawave.
    Symbols128 = 0b0101,
    /// 256 symbols of preamble.
    /// Only supported at Bitrate::Kbps850 & Bitrate::Kbps6800.
    /// Unofficial extension from decawave.
    Symbols256 = 0b0110,
    /// 512 symbols of preamble.
    /// Only supported at Bitrate::Kbps850 & Bitrate::Kbps6800.
    /// Unofficial extension from decawave.
    Symbols512 = 0b0111,
    /// 1024 symbols of preamble.
    /// Only supported at Bitrate::Kbps850 & Bitrate::Kbps6800.
    Symbols1024 = 0b1000,
    /// 1536 symbols of preamble.
    /// Only supported at Bitrate::Kbps110.
    /// Unofficial extension from decawave.
    Symbols1536 = 0b1001,
    /// 2048 symbols of preamble.
    /// Only supported at Bitrate::Kbps110.
    /// Unofficial extension from decawave.
    Symbols2048 = 0b1010,
    /// 4096 symbols of preamble.
    /// Only supported at Bitrate::Kbps110.
    Symbols4096 = 0b1100,
}

impl Default for PreambleLength {
    fn default() -> Self {
        PreambleLength::Symbols128
    }
}

impl PreambleLength {
    /// Gets the recommended PAC size based on the preamble length.
    pub fn get_recommended_pac_size(&self) -> u8 {
        // Values are taken from Table 6 of the DW1000 User manual
        match self {
            PreambleLength::Symbols64 => 8,
            PreambleLength::Symbols128 => 8,
            PreambleLength::Symbols256 => 16,
            PreambleLength::Symbols512 => 16,
            PreambleLength::Symbols1024 => 32,
            PreambleLength::Symbols1536 => 64,
            PreambleLength::Symbols2048 => 64,
            PreambleLength::Symbols4096 => 64,
        }
    }

    /// Gets the recommended drx_tune1b register value based on the preamble length and the bitrate.
    pub fn get_recommended_drx_tune1b<SPI, CS>(
        &self,
        bitrate: BitRate,
    ) -> Result<u16, Error<SPI, CS>>
    where
        SPI: spi::Transfer<u8> + spi::Write<u8>,
        CS: OutputPin,
    {
        // Values are taken from Table 32 of the DW1000 User manual
        match (self, bitrate) {
            (PreambleLength::Symbols64, BitRate::Kbps6800) => Ok(0x0010),
            (PreambleLength::Symbols128, BitRate::Kbps6800) => Ok(0x0020),
            (PreambleLength::Symbols256, BitRate::Kbps6800) => Ok(0x0020),
            (PreambleLength::Symbols512, BitRate::Kbps6800) => Ok(0x0020),
            (PreambleLength::Symbols1024, BitRate::Kbps6800) => Ok(0x0020),
            (PreambleLength::Symbols128, BitRate::Kbps850) => Ok(0x0020),
            (PreambleLength::Symbols256, BitRate::Kbps850) => Ok(0x0020),
            (PreambleLength::Symbols512, BitRate::Kbps850) => Ok(0x0020),
            (PreambleLength::Symbols1024, BitRate::Kbps850) => Ok(0x0020),
            (PreambleLength::Symbols1536, BitRate::Kbps110) => Ok(0x0064),
            (PreambleLength::Symbols2048, BitRate::Kbps110) => Ok(0x0064),
            (PreambleLength::Symbols4096, BitRate::Kbps110) => Ok(0x0064),
            _ => Err(Error::InvalidConfiguration),
        }
    }

    /// Gets the recommended dxr_tune4h register value based on the preamble length.
    pub fn get_recommended_dxr_tune4h(&self) -> u16 {
        // Values are taken from Table 34 of the DW1000 User manual
        match self {
            PreambleLength::Symbols64 => 0x0010,
            _ => 0x0028,
        }
    }
}

#[derive(Copy, Clone, Debug, Eq, PartialEq, Serialize, Deserialize, TryFromPrimitive)]
#[repr(u8)]
/// An enum that allows the selection between different SFD sequences
///
<<<<<<< HEAD
/// The difference between the two Decawave sequences is that there are two ways to enable it in the chip.
/// Decawave will only set the DWSFD bit and DecawaveAlt set the DWSFD and the \[T,R\]NSSFD bits.
///
=======
/// The difference between the two Decawave sequences is that there are two ways
/// to enable it in the chip. Decawave will only set the DWSFD bit and
/// DecawaveAlt set the DWSFD and the \[T,R\]NSSFD bits.
>>>>>>> e63a3152
pub enum SfdSequence {
    /// The standard sequence defined by the IEEE standard.
    /// Most likely the best choice for 6.8 Mbps connections.
    ///
    /// Using a given data rate, this is what the register get set to:
    ///
    /// | Data rate | DWSFD | TNSSFD | RNSSFD | Symbol Length| Raw SFD |
    /// |:----------|:-----:|:------:|:------:|:------------:|:--------|
    /// | 110 kbps  | 0     | 0      | 0      | Not set      | IEEE 64 symbols, not recommended |
    /// | 850 kbps  | 0     | 0      | 0      | Not set      | IEEE 8 symbols, not recommended |
    /// | 6.8 mbps  | 0     | 0      | 0      | Not set      | IEEE 8 symbol |
    IEEE,
    /// A sequence defined by Decawave that is supposed to be more robust.
    /// This is an unofficial addition.
    /// Most likely the best choice for 110 Kbps connections.
    ///
    /// Using a given data rate, this is what the register get set to:
    ///
    /// | Data rate | DWSFD | TNSSFD | RNSSFD | Symbol Length| Raw SFD |
    /// |:----------|:-----:|:------:|:------:|:------------:|:--------|
    /// | 110 kbps  | 1     | 0      | 0      | 8            | Deca 64 symbols |
    /// | 850 kbps  | 1     | 0      | 0      | 8            | Deca 8 symbols, not recommended |
    /// | 6.8 mbps  | 1     | 0      | 0      | 8            | Undefined by manual, not recommended |
    Decawave,
    /// A sequence defined by Decawave that is supposed to be more robust.
    /// This is an unofficial addition.
    /// Most likely the best choice for 850 Kbps connections.
    ///
    /// Using a given data rate, this is what the register get set to:
    ///
    /// | Data rate | DWSFD | TNSSFD | RNSSFD | Symbol Length| Raw SFD |
    /// |:----------|:-----:|:------:|:------:|:------------:|:--------|
    /// | 110 kbps  | 1     | 0      | 0      | 16           | Deca 64 symbols, not recommended |
    /// | 850 kbps  | 1     | 0      | 0      | 16           | Deca 16 symbols |
    /// | 6.8 mbps  | 1     | 0      | 0      | 16           | Undefined by manual, not recommended |
    DecawaveAlt,
    /// Uses the sequence that is programmed in by the user.
    /// This is an unofficial addition.
    ///
    /// Using a given data rate, this is what the register get set to:
    ///
    /// | Data rate | DWSFD | TNSSFD | RNSSFD | Symbol Length| Raw SFD |
    /// |:----------|:-----:|:------:|:------:|:------------:|:--------|
    /// | 110 kbps  | 0     | 1      | 1      | Set by user  | Custom, not recommended |
    /// | 850 kbps  | 0     | 1      | 1      | Set by user  | Custom, not recommended |
    /// | 6.8 mbps  | 0     | 1      | 1      | Set by user  | Custom, not recommended |
    User,
}

impl Default for SfdSequence {
    fn default() -> Self {
        SfdSequence::IEEE
    }
}

impl SfdSequence {
    /// Gets the adjustment that needs to be made to the rxpacc field of the RX Frame Information Register.
    /// Follows table 18 of the user manual.
    pub fn get_rxpacc_adjustment(&self, bit_rate: BitRate) -> i8 {
        match self {
            SfdSequence::IEEE => {
                match bit_rate {
                    BitRate::Kbps110 => 64,                     // 64 Symbols
                    BitRate::Kbps850 | BitRate::Kbps6800 => -5, // 8 Symbols
                }
            }
            SfdSequence::Decawave => {
                match bit_rate {
                    BitRate::Kbps110 => 82,  // 64 Symbols
                    BitRate::Kbps850 => -10, // 8 Symbols
                    BitRate::Kbps6800 => 0,  // Undefined setting
                }
            }
            SfdSequence::DecawaveAlt => {
                match bit_rate {
                    BitRate::Kbps110 => 82,  // 64 Symbols
                    BitRate::Kbps850 => -18, // 16 Symbols
                    BitRate::Kbps6800 => 0,  // Undefined setting
                }
            }
            SfdSequence::User => 0, // Undefined setting
        }
    }
}

#[derive(Copy, Clone, Debug, Eq, PartialEq, Serialize, Deserialize, TryFromPrimitive)]
#[repr(u8)]
/// All the available UWB channels.
///
/// Note that while a channel may have more bandwidth than ~900 Mhz, the DW1000 can only send up to ~900 Mhz
pub enum UwbChannel {
    /// Channel 1
    /// - Center frequency: 3494.4 Mhz
    /// - Bandwidth: 499.2 Mhz
    Channel1 = 1,
    /// Channel 2
    /// - Center frequency: 3993.6 Mhz
    /// - Bandwidth: 499.2 Mhz
    Channel2 = 2,
    /// Channel 3
    /// - Center frequency: 4492.8 Mhz
    /// - Bandwidth: 499.2 Mhz
    Channel3 = 3,
    /// Channel 4
    /// - Center frequency: 3993.6 Mhz
    /// - Bandwidth: 1331.2 Mhz
    Channel4 = 4,
    /// Channel 5
    /// - Center frequency: 6489.6 Mhz
    /// - Bandwidth: 499.2 Mhz
    Channel5 = 5,
    /// Channel 7
    /// - Center frequency: 6489.6 Mhz
    /// - Bandwidth: 1081.6 Mhz
    Channel7 = 7,
}

impl Default for UwbChannel {
    fn default() -> Self {
        UwbChannel::Channel5
    }
}

impl UwbChannel {
    /// Gets the recommended preamble code
    pub fn get_recommended_preamble_code(&self, prf_value: PulseRepetitionFrequency) -> u8 {
        // Many have overlapping possibilities, so the numbers have been chosen so that there's no overlap here
        match (self, prf_value) {
            (UwbChannel::Channel1, PulseRepetitionFrequency::Mhz16) => 1,
            (UwbChannel::Channel2, PulseRepetitionFrequency::Mhz16) => 3,
            (UwbChannel::Channel3, PulseRepetitionFrequency::Mhz16) => 5,
            (UwbChannel::Channel4, PulseRepetitionFrequency::Mhz16) => 7,
            (UwbChannel::Channel5, PulseRepetitionFrequency::Mhz16) => 4,
            (UwbChannel::Channel7, PulseRepetitionFrequency::Mhz16) => 8,
            (UwbChannel::Channel1, PulseRepetitionFrequency::Mhz64) => 9,
            (UwbChannel::Channel2, PulseRepetitionFrequency::Mhz64) => 10,
            (UwbChannel::Channel3, PulseRepetitionFrequency::Mhz64) => 11,
            (UwbChannel::Channel4, PulseRepetitionFrequency::Mhz64) => 17,
            (UwbChannel::Channel5, PulseRepetitionFrequency::Mhz64) => 12,
            (UwbChannel::Channel7, PulseRepetitionFrequency::Mhz64) => 18,
        }
    }

    /// Get the recommended lde_repc register value
    pub fn get_recommended_lde_repc_value(
        &self,
        pulse_repetition_frequency: PulseRepetitionFrequency,
        bitrate: BitRate,
    ) -> u16 {
        // Values taken from user manual register description
        const VALUES: [u16; 24] = [
            0x5998, 0x5998, 0x51EA, 0x428E, 0x451E, 0x2E14, 0x8000, 0x51EA, 0x28F4, 0x3332, 0x3AE0,
            0x3D70, 0x3AE0, 0x35C2, 0x2B84, 0x35C2, 0x3332, 0x35C2, 0x35C2, 0x47AE, 0x3AE0, 0x3850,
            0x30A2, 0x3850,
        ];

        let pcode = self.get_recommended_preamble_code(pulse_repetition_frequency);
        let value = VALUES[pcode as usize];

        if bitrate != BitRate::Kbps110 {
            value
        } else {
            value / 8
        }
    }

    /// Gets the recommended value for the rf_txctrl register
    pub fn get_recommended_rf_txctrl(&self) -> u32 {
        // Values based on Table 38 of the DW1000 User Manual
        match self {
            UwbChannel::Channel1 => 0x00005C40,
            UwbChannel::Channel2 => 0x00045CA0,
            UwbChannel::Channel3 => 0x00086CC0,
            UwbChannel::Channel4 => 0x00045C80,
            UwbChannel::Channel5 => 0x001E3FE0,
            UwbChannel::Channel7 => 0x001E7DE0,
        }
    }

    /// Gets the recommended value for the tc_pgdelay register
    pub fn get_recommended_tc_pgdelay(&self) -> u8 {
        // Values based on Table 40 of the DW1000 User Manual
        match self {
            UwbChannel::Channel1 => 0xC9,
            UwbChannel::Channel2 => 0xC2,
            UwbChannel::Channel3 => 0xC5,
            UwbChannel::Channel4 => 0x95,
            UwbChannel::Channel5 => 0xC0,
            UwbChannel::Channel7 => 0x93,
        }
    }

    /// Gets the recommended value for the fs_pllcfg register
    pub fn get_recommended_fs_pllcfg(&self) -> u32 {
        // Values based on Table 43 of the DW1000 User Manual
        match self {
            UwbChannel::Channel1 => 0x09000407,
            UwbChannel::Channel2 | UwbChannel::Channel4 => 0x08400508,
            UwbChannel::Channel3 => 0x08401009,
            UwbChannel::Channel5 | UwbChannel::Channel7 => 0x0800041D,
        }
    }

    /// Gets the recommended value for the fs_plltune register
    pub fn get_recommended_fs_plltune(&self) -> u8 {
        // Values based on Table 44 of the DW1000 User Manual
        match self {
            UwbChannel::Channel1 => 0x1E,
            UwbChannel::Channel2 | UwbChannel::Channel4 => 0x26,
            UwbChannel::Channel3 => 0x56,
            UwbChannel::Channel5 | UwbChannel::Channel7 => 0xBE,
        }
    }

    /// Gets the recommended value for the rf_rxctrlh register
    pub fn get_recommended_rf_rxctrlh(&self) -> u8 {
        // Values based on Table 37 of the DW1000 User Manual
        match self {
            UwbChannel::Channel1
            | UwbChannel::Channel2
            | UwbChannel::Channel3
            | UwbChannel::Channel5 => 0xD8,
            UwbChannel::Channel4 | UwbChannel::Channel7 => 0xBC,
        }
    }
}<|MERGE_RESOLUTION|>--- conflicted
+++ resolved
@@ -278,15 +278,9 @@
 #[repr(u8)]
 /// An enum that allows the selection between different SFD sequences
 ///
-<<<<<<< HEAD
-/// The difference between the two Decawave sequences is that there are two ways to enable it in the chip.
-/// Decawave will only set the DWSFD bit and DecawaveAlt set the DWSFD and the \[T,R\]NSSFD bits.
-///
-=======
 /// The difference between the two Decawave sequences is that there are two ways
 /// to enable it in the chip. Decawave will only set the DWSFD bit and
 /// DecawaveAlt set the DWSFD and the \[T,R\]NSSFD bits.
->>>>>>> e63a3152
 pub enum SfdSequence {
     /// The standard sequence defined by the IEEE standard.
     /// Most likely the best choice for 6.8 Mbps connections.
